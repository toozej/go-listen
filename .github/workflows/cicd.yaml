--- conflicted
+++ resolved
@@ -21,11 +21,7 @@
   checks:
     runs-on: ubuntu-latest
     steps:
-<<<<<<< HEAD
-      - uses: actions/checkout@v5
-=======
-      - uses: actions/checkout@v6
->>>>>>> b1963899
+      - uses: actions/checkout@v6
       - uses: actions/setup-go@v6
         with:
           go-version: '^1.25'
@@ -57,11 +53,7 @@
       actions: read
       contents: read
     steps:
-<<<<<<< HEAD
-      - uses: actions/checkout@v5
-=======
-      - uses: actions/checkout@v6
->>>>>>> b1963899
+      - uses: actions/checkout@v6
       - uses: actions/setup-go@v6
         with:
           go-version: '^1.25'
